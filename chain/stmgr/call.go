package stmgr

import (
	"context"
	"fmt"

	"github.com/filecoin-project/specs-actors/actors/builtin"

	"github.com/filecoin-project/specs-actors/actors/abi"
	"github.com/ipfs/go-cid"
	"go.opencensus.io/trace"
	"golang.org/x/xerrors"

	"github.com/filecoin-project/lotus/api"
	"github.com/filecoin-project/lotus/chain/store"
	"github.com/filecoin-project/lotus/chain/types"
	"github.com/filecoin-project/lotus/chain/vm"
)

<<<<<<< HEAD
func (sm *StateManager) CallRaw(ctx context.Context, msg *types.Message, bstate cid.Cid, r vm.Rand, bheight abi.ChainEpoch) (*api.MethodCall, error) {
=======
func (sm *StateManager) CallRaw(ctx context.Context, msg *types.Message, bstate cid.Cid, r vm.Rand, bheight uint64) (*api.InvocResult, error) {
>>>>>>> 8f7f2e77
	ctx, span := trace.StartSpan(ctx, "statemanager.CallRaw")
	defer span.End()

	vmi, err := vm.NewVM(bstate, bheight, r, builtin.SystemActorAddr, sm.cs.Blockstore(), sm.cs.VMSys())
	if err != nil {
		return nil, xerrors.Errorf("failed to set up vm: %w", err)
	}

	if msg.GasLimit == types.EmptyInt {
		msg.GasLimit = types.NewInt(10000000000)
	}
	if msg.GasPrice == types.EmptyInt {
		msg.GasPrice = types.NewInt(0)
	}
	if msg.Value == types.EmptyInt {
		msg.Value = types.NewInt(0)
	}

	if span.IsRecordingEvents() {
		span.AddAttributes(
			trace.Int64Attribute("gas_limit", int64(msg.GasLimit.Uint64())),
			trace.Int64Attribute("gas_price", int64(msg.GasPrice.Uint64())),
			trace.StringAttribute("value", msg.Value.String()),
		)
	}

	fromActor, err := vmi.StateTree().GetActor(msg.From)
	if err != nil {
		return nil, xerrors.Errorf("call raw get actor: %s", err)
	}

	msg.Nonce = fromActor.Nonce

	// TODO: maybe just use the invoker directly?
	ret, err := vmi.ApplyMessage(ctx, msg)
	if err != nil {
		return nil, xerrors.Errorf("apply message failed: %w", err)
	}

	var errs string
	if ret.ActorErr != nil {
		errs = ret.ActorErr.Error()
		log.Warnf("chain call failed: %s", ret.ActorErr)
	}

	return &api.InvocResult{
		Msg: 			msg,
		MsgRct: 	&ret.MessageReceipt,
		InternalExecutions: ret.InternalExecutions,
		Error:          	errs,
	}, nil

}

func (sm *StateManager) Call(ctx context.Context, msg *types.Message, ts *types.TipSet) (*api.InvocResult, error) {
	if ts == nil {
		ts = sm.cs.GetHeaviestTipSet()
	}

	state := ts.ParentState()

	r := store.NewChainRand(sm.cs, ts.Cids(), ts.Height())

	return sm.CallRaw(ctx, msg, state, r, ts.Height())
}

var errHaltExecution = fmt.Errorf("halt")

func (sm *StateManager) Replay(ctx context.Context, ts *types.TipSet, mcid cid.Cid) (*types.Message, *vm.ApplyRet, error) {
	var outm *types.Message
	var outr *vm.ApplyRet

	_, _, err := sm.computeTipSetState(ctx, ts.Blocks(), func(c cid.Cid, m *types.Message, ret *vm.ApplyRet) error {
		if c == mcid {
			outm = m
			outr = ret
			return errHaltExecution
		}
		return nil
	})
	if err != nil && err != errHaltExecution {
		return nil, nil, xerrors.Errorf("unexpected error during execution: %w", err)
	}

	return outm, outr, nil
}<|MERGE_RESOLUTION|>--- conflicted
+++ resolved
@@ -17,11 +17,7 @@
 	"github.com/filecoin-project/lotus/chain/vm"
 )
 
-<<<<<<< HEAD
-func (sm *StateManager) CallRaw(ctx context.Context, msg *types.Message, bstate cid.Cid, r vm.Rand, bheight abi.ChainEpoch) (*api.MethodCall, error) {
-=======
-func (sm *StateManager) CallRaw(ctx context.Context, msg *types.Message, bstate cid.Cid, r vm.Rand, bheight uint64) (*api.InvocResult, error) {
->>>>>>> 8f7f2e77
+func (sm *StateManager) CallRaw(ctx context.Context, msg *types.Message, bstate cid.Cid, r vm.Rand, bheight abi.ChainEpoch) (*api.InvocResult, error) {
 	ctx, span := trace.StartSpan(ctx, "statemanager.CallRaw")
 	defer span.End()
 
@@ -68,10 +64,10 @@
 	}
 
 	return &api.InvocResult{
-		Msg: 			msg,
-		MsgRct: 	&ret.MessageReceipt,
+		Msg:                msg,
+		MsgRct:             &ret.MessageReceipt,
 		InternalExecutions: ret.InternalExecutions,
-		Error:          	errs,
+		Error:              errs,
 	}, nil
 
 }
