--- conflicted
+++ resolved
@@ -468,10 +468,6 @@
           paths:
             - appimage
 
-<<<<<<< HEAD
-
-=======
->>>>>>> cd9f6724
   gofmt:
     executor: golang
     steps:
@@ -905,7 +901,6 @@
             tags:
               only:
                 - /^v\d+\.\d+\.\d+(-rc\d+)?$/
-
       - build-and-push-image:
           dockerfile: Dockerfile.lotus
           path: .
